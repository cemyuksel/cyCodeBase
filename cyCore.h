// cyCodeBase by Cem Yuksel
// [www.cemyuksel.com]
//-------------------------------------------------------------------------------
//! \file   cyCore.h 
//! \author Cem Yuksel
//! 
//! \brief  Core functions and macros
//! 
//! Core functions and macros for math and other common operations
//! 
//-------------------------------------------------------------------------------
//
// Copyright (c) 2016, Cem Yuksel <cem@cemyuksel.com>
// All rights reserved.
// 
// Permission is hereby granted, free of charge, to any person obtaining a copy 
// of this software and associated documentation files (the "Software"), to deal 
// in the Software without restriction, including without limitation the rights 
// to use, copy, modify, merge, publish, distribute, sublicense, and/or sell 
// copies of the Software, and to permit persons to whom the Software is 
// furnished to do so, subject to the following conditions:
// 
// The above copyright notice and this permission notice shall be included in all 
// copies or substantial portions of the Software.
// 
// THE SOFTWARE IS PROVIDED "AS IS", WITHOUT WARRANTY OF ANY KIND, EXPRESS OR 
// IMPLIED, INCLUDING BUT NOT LIMITED TO THE WARRANTIES OF MERCHANTABILITY, 
// FITNESS FOR A PARTICULAR PURPOSE AND NONINFRINGEMENT. IN NO EVENT SHALL THE 
// AUTHORS OR COPYRIGHT HOLDERS BE LIABLE FOR ANY CLAIM, DAMAGES OR OTHER 
// LIABILITY, WHETHER IN AN ACTION OF CONTRACT, TORT OR OTHERWISE, ARISING FROM, 
// OUT OF OR IN CONNECTION WITH THE SOFTWARE OR THE USE OR OTHER DEALINGS IN THE 
// SOFTWARE.
// 
//-------------------------------------------------------------------------------

#ifndef _CY_CORE_H_INCLUDED_
#define _CY_CORE_H_INCLUDED_

//-------------------------------------------------------------------------------

#ifndef _CY_CORE_MEMCPY_LIMIT
#define _CY_CORE_MEMCPY_LIMIT 256
#endif

//-------------------------------------------------------------------------------

#include <stdlib.h>
#include <math.h>
#include <string.h>
#include <stdint.h>
#include <type_traits>

//-------------------------------------------------------------------------------
//////////////////////////////////////////////////////////////////////////
// Compiler compatibility
//////////////////////////////////////////////////////////////////////////

// GCC version
#ifdef __GNUC__
# define _CY_GCC_VER (__GNUC__ * 10000 + __GNUC_MINOR__ * 100 + __GNUC_PATCHLEVEL__)
#endif

// Clang version
#ifdef __clang__
# define _CY_CLANG_VER (__clang_major__ * 10000 + __clang_minor__ * 100 + __clang_patchlevel__)
#endif

// constexpr
#ifndef __cpp_constexpr
# if (defined(_MSC_VER) && _MSC_VER >= 1900) || (defined(_CY_GCC_VER) && _CY_GCC_VER >= 40600) || (defined(_CY_CLANG_VER) && _CY_CLANG_VER >= 301000) || (defined(__INTEL_COMPILER) && __INTEL_COMPILER >= 1310)
#  define __cpp_constexpr
# else
#  define constexpr
# endif
#endif

// nullptr
#if (defined(_MSC_VER) && _MSC_VER < 1600) || (defined(_CY_GCC_VER) && _CY_GCC_VER < 40600) || (defined(_CY_CLANG_VER) && _CY_CLANG_VER < 209000) || (defined(__INTEL_COMPILER) && __INTEL_COMPILER < 1210)
const class {
public:
  template<class T> operator T*() const { return 0; }
  template<class C, class T> operator T C::*() const { return 0; }
private:
  void operator & () const {}
} nullptr = {};
#endif

// template aliases
# define _CY_TEMPLATE_ALIAS_UNPACK(...) __VA_ARGS__
#if (defined(_MSC_VER) && _MSC_VER < 1800) || (defined(_CY_GCC_VER) && _CY_GCC_VER < 40700) || (defined(_CY_CLANG_VER) && _CY_CLANG_VER < 300000) || (defined(__INTEL_COMPILER) && __INTEL_COMPILER < 1210)
# define _CY_TEMPLATE_ALIAS(template_name,template_equivalent) class template_name : public _CY_TEMPLATE_ALIAS_UNPACK template_equivalent {}
#else
# define _CY_TEMPLATE_ALIAS(template_name,template_equivalent) using template_name = _CY_TEMPLATE_ALIAS_UNPACK template_equivalent
#endif

// std::is_trivially_copyable
#if (defined(_MSC_VER) && _MSC_VER >= 1700) || (defined(_CY_GCC_VER) && _CY_GCC_VER >= 40600) || (defined(_CY_CLANG_VER) && _CY_CLANG_VER < 304000)
#define _cy_has_std_is_trivially_copyable 1
#endif

//////////////////////////////////////////////////////////////////////////
// Auto Vectorization
//////////////////////////////////////////////////////////////////////////

#ifdef _MSC_VER
# if _MSC_VER >= 1700
#  define _CY_IVDEP __pragma(loop(ivdep))
# endif
#elif defined __GNUC__
# if _CY_GCC_VER >= 409000
#  define _CY_IVDEP _Pragma("GCC ivdep");
# endif
#elif defined __clang__
# if _CY_CLANG_VER >= 305000
#  define _CY_IVDEP _Pragma("clang loop vectorize(enable) interleave(enable)");
# endif
#else
//# define _CY_IVDEP _Pragma("ivdep");
# define _CY_IVDEP
#endif

#ifndef _CY_IVDEP
# define _CY_IVDEP
#endif

#define _CY_IVDEP_FOR _CY_IVDEP for

//////////////////////////////////////////////////////////////////////////
//-------------------------------------------------------------------------------
namespace cy {
//-------------------------------------------------------------------------------
//////////////////////////////////////////////////////////////////////////
// Math functions
//////////////////////////////////////////////////////////////////////////

//!@name Common math function templates

template<typename TYPE> inline TYPE cySin ( TYPE a ) { return (TYPE) ::sin (a); }
template<typename TYPE> inline TYPE cyCos ( TYPE a ) { return (TYPE) ::cos (a); }
template<typename TYPE> inline TYPE cyTan ( TYPE a ) { return (TYPE) ::tan (a); }
template<typename TYPE> inline TYPE cyAbs ( TYPE a ) { return (TYPE) ::abs (a); }
template<typename TYPE> inline TYPE cySqrt( TYPE a ) { return (TYPE) ::sqrt((double)a); }
template<typename TYPE> inline TYPE cyPow ( TYPE a, TYPE e ) { return (TYPE) ::pow(a,e); }
template<typename TYPE> inline TYPE cyPi  () { return TYPE(3.141592653589793238462643383279502884197169); }

template<> inline float cySin <float>( float a ) { return ::sinf (a); }
template<> inline float cyCos <float>( float a ) { return ::cosf (a); }
template<> inline float cyTan <float>( float a ) { return ::tanf (a); }
template<> inline float cyAbs <float>( float a ) { return ::fabsf(a); }
template<> inline float cySqrt<float>( float a ) { return ::sqrtf(a); }
template<> inline float cyPow <float>( float a, float e ) { return ::powf(a,e); }

template<> inline double cyAbs(double a) { return ::fabs(a); }

//////////////////////////////////////////////////////////////////////////
// Memory Operations
//////////////////////////////////////////////////////////////////////////

<<<<<<< HEAD
#define CY_MEMCOPY(type,dest,source,n) \
	{ \
		using namespace std; \
		if ( !is_trivially_copyable<type>() || (n)*sizeof(type) < _CY_CORE_MEMCPY_LIMIT ) { \
			for ( int i=0; i<(n); i++ ) (dest)[i] = (source)[i]; \
		} else { \
			memcpy( dest, source, (n)*sizeof(type) ); \
		} \
	}
=======
#ifdef _cy_has_std_is_trivially_copyable
# define CY_MEMCOPY(type,dest,source,n) \
	{ if ( !std::is_trivially_copyable<type>() || (n)*sizeof(type) < _CY_CORE_MEMCPY_LIMIT ) { \
		for ( int i=0; i<(n); i++ ) (dest)[i] = (source)[i]; \
	} else { \
		memcpy( dest, source, (n)*sizeof(type) ); \
	} }
#else
# define CY_MEMCOPY(type,dest,source,n) \
	{ for ( int i=0; i<(n); i++ ) (dest)[i] = (source)[i]; }
#endif

>>>>>>> 91de7cea
#define CY_MEMCONVERT(type,dest,source,n) { for ( int i=0; i<(n); i++ ) (dest)[i] = type((source)[i]); }

#define CY_MEMCLEAR(type,dest,n) memset(dest,0,(n)*sizeof(type))

//////////////////////////////////////////////////////////////////////////

//-------------------------------------------------------------------------------
} // namespace cy
//-------------------------------------------------------------------------------

#endif
<|MERGE_RESOLUTION|>--- conflicted
+++ resolved
@@ -156,17 +156,6 @@
 // Memory Operations
 //////////////////////////////////////////////////////////////////////////
 
-<<<<<<< HEAD
-#define CY_MEMCOPY(type,dest,source,n) \
-	{ \
-		using namespace std; \
-		if ( !is_trivially_copyable<type>() || (n)*sizeof(type) < _CY_CORE_MEMCPY_LIMIT ) { \
-			for ( int i=0; i<(n); i++ ) (dest)[i] = (source)[i]; \
-		} else { \
-			memcpy( dest, source, (n)*sizeof(type) ); \
-		} \
-	}
-=======
 #ifdef _cy_has_std_is_trivially_copyable
 # define CY_MEMCOPY(type,dest,source,n) \
 	{ if ( !std::is_trivially_copyable<type>() || (n)*sizeof(type) < _CY_CORE_MEMCPY_LIMIT ) { \
@@ -179,7 +168,6 @@
 	{ for ( int i=0; i<(n); i++ ) (dest)[i] = (source)[i]; }
 #endif
 
->>>>>>> 91de7cea
 #define CY_MEMCONVERT(type,dest,source,n) { for ( int i=0; i<(n); i++ ) (dest)[i] = type((source)[i]); }
 
 #define CY_MEMCLEAR(type,dest,n) memset(dest,0,(n)*sizeof(type))
@@ -190,4 +178,4 @@
 } // namespace cy
 //-------------------------------------------------------------------------------
 
-#endif
+#endif