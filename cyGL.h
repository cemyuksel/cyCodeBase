--- conflicted
+++ resolved
@@ -186,13 +186,10 @@
 	//! See the OpenGL documentation for glDebugMessageCallback for details.
 	//! Placing the break point in this function allows easily identifying the
 	//! OpenGL call that triggered the debug message (using the call stack).
-	static void _CY_APIENTRY Callback( GLenum source, GLenum type, GLuint id, GLenum severity, GLsizei length, const GLchar* message, const void* userParam );
-<<<<<<< HEAD
-	static void _CY_APIENTRY Callback( GLenum source, GLenum type, GLuint id, GLenum severity, GLsizei length, const GLchar* message, void* userParam );
-=======
-	static void _CY_APIENTRY Callback( GLenum source, GLenum type, GLuint id, GLenum severity, GLsizei length, const GLchar* message, void* userParam ) { Callback(source,type,id,severity,length,message,(const void*)userParam); }
->>>>>>> 91de7cea
+	static void _CY_APIENTRY Callback(GLenum source, GLenum type, GLuint id, GLenum severity, GLsizei length, const GLchar* message, const void* userParam);
+	static void _CY_APIENTRY Callback(GLenum source, GLenum type, GLuint id, GLenum severity, GLsizei length, const GLchar* message, void* userParam) { Callback(source, type, id, severity, length, message, (const void*)userParam); }
 };
+
 
 //! Registers the OpenGL callback by ignoring notifications.
 //! After this macro is called, the debug messages get printed to the default output stream.
@@ -596,16 +593,6 @@
 	*outStream << std::endl;
 }
 
-inline void _CY_APIENTRY GLDebugCallback::Callback( GLenum source,
-                                                    GLenum type,
-                                                    GLuint id,
-                                                    GLenum severity,
-                                                    GLsizei length,
-                                                    const GLchar* message,
-                                                    void* userParam ) {
-    GLDebugCallback::Callback(source, type, id, severity, length, message,(const void*) userParam);
-}
-
 //-------------------------------------------------------------------------------
 // GLSLShader Implementation
 //-------------------------------------------------------------------------------
